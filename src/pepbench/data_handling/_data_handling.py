--- conflicted
+++ resolved
@@ -11,6 +11,9 @@
     "add_unique_id_to_results_dataframe",
     "compute_improvement_outlier_correction",
     "compute_improvement_pipeline",
+    "build_ml_results_df",
+    "merge_ml_result_dfs"
+    "describe_ml_results_df"
     "compute_pep_performance_metrics",
     "correlation_reference_pep_heart_rate",
     "describe_pep_values",
@@ -22,16 +25,6 @@
     "merge_result_metrics_from_multiple_annotators",
     "merge_results_per_sample_from_different_annotators",
     "rr_interval_to_heart_rate",
-<<<<<<< HEAD
-    "correlation_reference_pep_heart_rate",
-    "add_unique_id_to_results_dataframe",
-    "compute_improvement_outlier_correction",
-    "compute_improvement_pipeline",
-    "build_ml_results_df",
-    "merge_ml_result_dfs"
-    "describe_ml_results_df"
-=======
->>>>>>> bffc110f
 ]
 
 
@@ -435,7 +428,6 @@
 
     return data
 
-<<<<<<< HEAD
 def build_ml_results_df(data_path: Path, permuter_path: Path, event:str):
     """Add the predictions of the ML-Estimators to the corresponding training data.
 
@@ -581,43 +573,4 @@
     else:
         summarized_results_pivot = summarized_results_pivot.sort_values(by=('mean', 'MAE'), ascending=False)
 
-    return summarized_results_pivot
-=======
-
-def merge_result_metrics_from_multiple_annotators(
-    results: Sequence[pd.DataFrame], add_annotation_difference: bool = True
-) -> pd.DataFrame:
-    metrics_combined = pd.concat({f"Annotator {i + 1}": result_df for i, result_df in enumerate(results)}, axis=1)
-    metrics_combined = metrics_combined.reindex(["Mean Absolute Error [ms]", "Mean Error [ms]"], level=1, axis=1)
-
-    if add_annotation_difference:
-        if len(results) != 2:
-            raise ValueError("Annotation difference can only be computed for two annotators.")
-
-        metrics_combined_diff = (
-            metrics_combined.reindex(["Mean Absolute Error [ms]"], level=1, axis=1)
-            .T.groupby(level=[1, 2])
-            .diff()
-            .dropna(how="all")
-        )
-        metrics_combined_diff = metrics_combined_diff.rename({"Annotator 2": "Annotator Difference"}).T
-
-        metrics_combined = pd.concat([metrics_combined, metrics_combined_diff], axis=1)
-
-    return metrics_combined
-
-
-def merge_results_per_sample_from_different_annotators(
-    results: Sequence[pd.DataFrame], selected_algorithm: tuple[str] | None = None
-) -> pd.DataFrame:
-    if selected_algorithm is None:
-        results_combined = pd.concat({f"Annotator {i + 1}": result_df for i, result_df in enumerate(results)}, axis=1)
-    else:
-        results_combined = pd.concat(
-            {f"Annotator {i + 1}": result_df.loc[selected_algorithm] for i, result_df in enumerate(results)}, axis=1
-        )
-
-    results_combined = results_combined.sort_index()
-
-    return results_combined
->>>>>>> bffc110f
+    return summarized_results_pivot